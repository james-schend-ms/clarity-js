import compress from "./compress";
import { config } from "./config";
import getPlugin from "./plugins";
import { debug, getCookie, guid, isNumber, mapProperties, setCookie } from "./utils";

// Constants
const ImpressionAttribute = "data-iid";
const UserAttribute = "data-cid";
const Cookie = "ClarityID";
export const ClarityAttribute = "clarity-iid";

// Variables
let bytes;
let sentBytesCount: number;
let cid: string;
let impressionId: string;
let sequence: number;
let eventCount: number;
let startTime: number;
let activePlugins: IPlugin[];
let bindings: IBindingContainer;
let droppedPayloads: { [key: number]: IDroppedPayloadInfo };
let timeout: number;
let nextPayload: string[];
let nextPayloadLength: number;
export let state: State = State.Loaded;

export function activate() {
  if (init()) {
    document[ClarityAttribute] = impressionId;
    for (let plugin of config.plugins) {
      let pluginClass = getPlugin(plugin);
      if (pluginClass) {
        let instance = new (pluginClass)();
        instance.reset();
        instance.activate();
        activePlugins.push(instance);
      }
    }

    bind(window, "beforeunload", teardown);
    bind(window, "unload", teardown);
    state = State.Activated;
  }
}

export function teardown() {
  for (let plugin of activePlugins) {
    plugin.teardown();
  }

  // Walk through existing list of bindings and remove them all
  for (let evt in bindings) {
    if (bindings.hasOwnProperty(evt)) {
      let eventBindings = bindings[evt] as IEventBindingPair[];
      for (let i = 0; i < eventBindings.length; i++) {
        (eventBindings[i].target).removeEventListener(evt, eventBindings[i].listener);
      }
    }
  }

  delete document[ClarityAttribute];
  state = State.Unloaded;

  // Upload residual events
  instrument({ type: Instrumentation.Teardown });
  uploadNextPayload();
}

export function bind(target: EventTarget, event: string, listener: EventListener) {
  let eventBindings = bindings[event] || [];
  target.addEventListener(event, listener, false);
  eventBindings.push({
    target,
    listener
  });
  bindings[event] = eventBindings;
}

export function addEvent(type: string, eventState: any, time?: number) {
  let evt: IEvent = {
    id: eventCount++,
    time: isNumber(time) ? time : getTimestamp(),
    type,
    state: eventState
  };
  let eventStr = JSON.stringify(evt);
  if (nextPayloadLength > 0 && nextPayloadLength + eventStr.length > config.batchLimit) {
    uploadNextPayload();
  }
  nextPayload.push(eventStr);
  nextPayloadLength += eventStr.length;

  // Edge case:
  // Don't reschedule upload when next payload consists of exactly one XhrError instrumentation event.
  // This helps us avoid the infinite loop in the case when all requests fail (e.g. dropped internet connection)
  // Infinite loop comes from sending instrumentation about failing to deliver previous delivery failure instrumentation.
  let rescheduleUpload = !(eventState && eventState.type === Instrumentation.XhrError && nextPayload.length === 1);
  if (rescheduleUpload) {
    if (timeout) {
      clearTimeout(timeout);
    }
    timeout = setTimeout(uploadNextPayload, config.delay);
  }
}

export function getTimestamp(unix?: boolean, raw?: boolean) {
  let time = unix ? getUnixTimestamp() : getPageContextBasedTimestamp();
  return (raw ? time : Math.round(time));
}

export function instrument(eventState: IInstrumentationEventState) {
  if (config.instrument) {
    addEvent("Instrumentation", eventState);
  }
}

function getUnixTimestamp(): number {
  return (window.performance && window.performance.now)
    ? window.performance.now() + performance.timing.navigationStart
    : new Date().getTime();
}

// If performance.now function is not available, we do our best to approximate the time since page start
// by using the timestamp from when Clarity script got invoked as a starting point.
// In such case this number may not reflect the 'time since page start' accurately,
// especially if Clarity script is post-loaded or injected after page load.
function getPageContextBasedTimestamp(): number {
  return (window.performance && window.performance.now)
    ? performance.now()
    : new Date().getTime() - startTime;
}

function envelope(): IEnvelope {
  return {
    clarityId: cid,
    impressionId,
<<<<<<< HEAD
    url: top.location.href,
=======
    url: window.location.href,
>>>>>>> 37ab5c0f
    version: "0.1.4",
    time: Math.round(getPageContextBasedTimestamp()),
    sequenceNumber: sequence++
  };
}

function uploadNextPayload() {
  if (nextPayloadLength > 0) {
    let uncompressed = `{"envelope":${JSON.stringify(envelope())},"events":[${nextPayload.join()}]}`;
    let compressed = compress(uncompressed);
    let onSuccess = (status: number) => { mapProperties(droppedPayloads, uploadDroppedPayloadsMappingFunction, true); };
    let onFailure = (status: number) => { onFirstSendDeliveryFailure(status, uncompressed, compressed); };

    nextPayload = [];
    nextPayloadLength = 0;
    upload(compressed, onSuccess, onFailure);

    if (config.debug && localStorage) {
      // Debug Information
      bytes.push(compressed);
      let compressedKb = Math.ceil(bytes[bytes.length - 1].length / 1024.0);
      let rawKb = Math.ceil(uncompressed.length / 1024.0);
      debug(`** Clarity #${sequence}: Uploading ${compressedKb}KB (raw: ${rawKb}KB). **`);
      localStorage.setItem("clarity", JSON.stringify(bytes));
    }

    if (state === State.Activated && sentBytesCount > config.totalLimit) {
      let totalByteLimitExceededEventState: ITotalByteLimitExceededEventState = {
        type: Instrumentation.TotalByteLimitExceeded,
        bytes: sentBytesCount
      };
      instrument(totalByteLimitExceededEventState);
      teardown();
    }
  }
}

function uploadDroppedPayloadsMappingFunction(sequenceNumber: string, droppedPayloadInfo: IDroppedPayloadInfo) {
  let onSuccess = (status: number) => { onResendDeliverySuccess(droppedPayloadInfo); };
  let onFailure = (status: number) => { onResendDeliveryFailure(status, droppedPayloadInfo); };
  upload(droppedPayloadInfo.payload, onSuccess, onFailure);
}

function upload(payload: string, onSuccess?: UploadCallback, onFailure?: UploadCallback) {
  if (config.uploadHandler) {
    config.uploadHandler(payload, onSuccess, onFailure);
  } else {
    defaultUpload(payload, onSuccess, onFailure);
  }
  sentBytesCount += payload.length;
}

function defaultUpload(payload: string, onSuccess?: UploadCallback, onFailure?: UploadCallback) {
  if (config.uploadUrl.length > 0) {
    payload = JSON.stringify(payload);
    let xhr = new XMLHttpRequest();
    xhr.open("POST", config.uploadUrl);
    xhr.setRequestHeader("Content-Type", "application/json");
    xhr.onreadystatechange = () => { onXhrReadyStatusChange(xhr, onSuccess, onFailure); };
    xhr.send(payload);
  }
}

function onXhrReadyStatusChange(xhr: XMLHttpRequest, onSuccess: UploadCallback, onFailure: UploadCallback) {
  if (xhr.readyState === XMLHttpRequest.DONE) {
    // HTTP response status documentation:
    // https://developer.mozilla.org/en-US/docs/Web/HTTP/Status
    if (xhr.status < 200 || xhr.status > 208) {
      onFailure(xhr.status);
    } else {
      onSuccess(xhr.status);
    }
  }
}

function onFirstSendDeliveryFailure(status: number, rawPayload: string, compressedPayload: string) {
  let sentObj: IPayload = JSON.parse(rawPayload);
  let xhrErrorEventState: IXhrErrorEventState = {
    type: Instrumentation.XhrError,
    requestStatus: status,
    sequenceNumber: sentObj.envelope.sequenceNumber,
    compressedLength: compressedPayload.length,
    rawLength: rawPayload.length,
    firstEventId: sentObj.events[0].id,
    lastEventId: sentObj.events[sentObj.events.length - 1].id,
    attemptNumber: 0
  };
  droppedPayloads[xhrErrorEventState.sequenceNumber] = {
    payload: compressedPayload,
    xhrErrorState: xhrErrorEventState
  };
  instrument(xhrErrorEventState);
  sentBytesCount -= compressedPayload.length;
}

function onResendDeliveryFailure(status: number, droppedPayloadInfo: IDroppedPayloadInfo) {
  droppedPayloadInfo.xhrErrorState.requestStatus = status;
  droppedPayloadInfo.xhrErrorState.attemptNumber++;
  instrument(droppedPayloadInfo.xhrErrorState);
}

function onResendDeliverySuccess(droppedPayloadInfo: IDroppedPayloadInfo) {
  delete droppedPayloads[droppedPayloadInfo.xhrErrorState.sequenceNumber];
}

function init() {
  // Reset own state
  bytes = [];
  cid = getCookie(Cookie);
  impressionId = guid();
  sequence = 0;
  eventCount = 0;
  startTime = getUnixTimestamp();
  activePlugins = [];
  bindings = {};
  nextPayload = [];
  droppedPayloads = {};
  nextPayloadLength = 0;
  sentBytesCount = 0;

  // If CID cookie isn't present, set it now
  if (!cid) {
    cid = guid();
    setCookie(Cookie, cid);
  }

  // Check that no other instance of Clarity is already running on the page
  if (document[ClarityAttribute]) {
    let eventState: IClarityDuplicatedEventState = {
      type: Instrumentation.ClarityDuplicated,
      currentImpressionId: document[ClarityAttribute]
    };
    instrument(eventState);
    teardown();
    return false;
  }

  // If critical API is missing, don't activate Clarity
  if (!checkFeatures()) {
    teardown();
    return false;
  }

  return true;
}

function checkFeatures() {
  let missingFeatures = [];
  let expectedFeatures = [
    "document.implementation.createHTMLDocument",
    "document.documentElement.classList",
    "Function.prototype.bind"
  ];

  for (let feature of expectedFeatures) {
    let parts = feature.split(".");
    let api = window;
    for (let part of parts) {
      if (typeof api[part] === "undefined") {
        missingFeatures.push(feature);
        break;
      }
      api = api[part];
    }
  }

  if (missingFeatures.length > 0) {
    instrument({
      type: Instrumentation.MissingFeature,
      missingFeatures
    } as IMissingFeatureEventState);
    return false;
  }

  return true;
}

// Initialize bindings early, so that registering and wiring up can be done properly
bindings = {};<|MERGE_RESOLUTION|>--- conflicted
+++ resolved
@@ -135,11 +135,7 @@
   return {
     clarityId: cid,
     impressionId,
-<<<<<<< HEAD
-    url: top.location.href,
-=======
     url: window.location.href,
->>>>>>> 37ab5c0f
     version: "0.1.4",
     time: Math.round(getPageContextBasedTimestamp()),
     sequenceNumber: sequence++
