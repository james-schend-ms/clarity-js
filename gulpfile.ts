import * as del from "del";
import * as gulp from "gulp";
import * as rename from "gulp-rename";
import * as ts from "gulp-typescript";
import * as uglify from "gulp-uglify";
import * as karma from "karma";
import * as typescript from "rollup-plugin-typescript2";
import * as rollup from "rollup-stream";
import * as runSequence from "run-sequence";
import * as source from "vinyl-source-stream";

declare const __dirname;
const tsProject = ts.createProject("tsconfig.json");
const bundle = "clarity.js";
const minifiedBundle = "clarity.min.js";
const karmaServer = karma.Server;

<<<<<<< HEAD
const sources = [
  "build/src/core.js",
  "build/src/apicheck.js",
  "build/src/viewport.js",
  "build/src/layout/layout.js",
  "build/src/pointer.js",
  "build/src/performance.js",
  "build/src/errors.js"
];

=======
>>>>>>> d6e9286b
gulp.task("build", () => {
  runSequence(
    "clean",
    "compile",
    "place-fixture",
    "rollup",
    "uglify"
  );
});

// build and then run coverage
gulp.task("bnc", () => {
  runSequence(
    "clean",
    "compile",
    "place-fixture",
    "browserify",
    "uglify",
    "coverage"
  );
});

// build and then run tests
gulp.task("bnt", () => {
  runSequence(
    "clean",
    "compile",
    "place-fixture",
    "browserify",
    "uglify",
    "test"
  );
});

gulp.task("uglify", () => {
  return gulp.src("build/" + bundle)
    .pipe(uglify())
    .pipe(rename(minifiedBundle))
    .pipe(gulp.dest("build"));
});

gulp.task("rollup", () => {
  return rollup({
      entry: "./src/clarity.ts",
      format: "umd",
      moduleName: "clarity",
      plugins: [
        typescript()
      ]
    })
    .pipe(source(bundle))
    .pipe(gulp.dest("build"));
});

gulp.task("clean", () => {
  del("build");
});

gulp.task("compile", () => {
  return tsProject.src()
    .pipe(tsProject())
    .js
    .pipe(gulp.dest(tsProject.config.compilerOptions.outDir));
});

gulp.task("place-fixture", () => {
  return gulp.src("test/clarity.fixture.html")
    .pipe(gulp.dest("build/test"));
});

gulp.task("place-git-hooks", () => {
  return gulp.src("githooks/*")
    .pipe(gulp.dest(".git/hooks"));
});

gulp.task("test", (done) => {
  new karmaServer({
    browsers: [],
    configFile: __dirname + "/build/test/karma.conf.js",
    singleRun: true
  }, done).start();
});

gulp.task("test-debug", (done) => {
  new karmaServer({
    browsers: ["Chrome"],
    configFile: __dirname + "/build/test/karma.conf.js",
    singleRun: false
  }, done).start();
});

gulp.task("coverage", (done) => {
  new karmaServer({
    configFile: __dirname + "/build/test/coverage.conf.js",
    singleRun: true
  }, done).start();
});<|MERGE_RESOLUTION|>--- conflicted
+++ resolved
@@ -15,19 +15,6 @@
 const minifiedBundle = "clarity.min.js";
 const karmaServer = karma.Server;
 
-<<<<<<< HEAD
-const sources = [
-  "build/src/core.js",
-  "build/src/apicheck.js",
-  "build/src/viewport.js",
-  "build/src/layout/layout.js",
-  "build/src/pointer.js",
-  "build/src/performance.js",
-  "build/src/errors.js"
-];
-
-=======
->>>>>>> d6e9286b
 gulp.task("build", () => {
   runSequence(
     "clean",
